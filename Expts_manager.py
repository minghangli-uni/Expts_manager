--- conflicted
+++ resolved
@@ -68,7 +68,6 @@
         self.startfrom_str = str(self.startfrom).strip().lower().zfill(3)  # define `startfrom_str` following `Expts_manager.yaml`
         self.nruns = self.indata["nruns"]
         self.ice_in_ctrl = None
-        
 
     def load_tools(self):
         """Load external tools required for the experiments."""
@@ -91,7 +90,6 @@
         if os.path.exists(self.test_path):
             print(f"test directory {self.test_path} already exists!")
         else:
-<<<<<<< HEAD
             os.makedirs(self.test_path)
             print(f"test directory {self.test_path} is created!")
 
@@ -104,22 +102,6 @@
         # Clone the control repo from a designated repo defined in `Expts_manager.yaml` and create a new branch
         if os.path.exists(self.base_path):
             print(f"Base path is already created located at {self.base_path}")
-=======
-            base_branch = repo.branches[BRANCH_NAME_BASE]
-        base_branch.checkout()
-        print(f"Checkout the base branch: {BRANCH_NAME_BASE}")
-        template_config_data = self._read_ryaml(os.path.join(self.template_path,'config.yaml'))
-        tmp_template_config_data = copy.deepcopy(template_config_data) # before changed
-        template_config_data['metadata']['enable'] = True
-        if tmp_template_config_data['metadata']['enable'] != template_config_data['metadata']['enable']:
-            self._write_ryaml(os.path.join(self.template_path,'config.yaml'),template_config_data)
-            # stage the change
-            repo.index.add(os.path.join(self.template_path,'config.yaml'))
-            # commmit the change
-            commit_message = 'base: Enable metadata to be true for perturbation tests.'
-            repo.index.commit(commit_message)
-            print(f"Committed changes with message: '{commit_message}'")
->>>>>>> 61fbcd13
         else:
             print(f"Cloning template from {self.template_url} to {self.base_path}")
             command = f"payu clone {self.template_url} {self.base_path}"
@@ -234,16 +216,11 @@
         """ setup expts, and run expts"""
         for i in range(len(self.param_dict_change_list)):
             # for each experiment
-<<<<<<< HEAD
             if self.expt_names is None:  
                 expt_name = "_".join([f"{k}_{v}" for k,v in self.param_dict_change_list[i].items()])  # if `expt_names` does not exist, expt_name is set as the tunning parameters appending with associated values
             else:
                 expt_name = self.expt_names[i]  # user-defined folder names for parameter-tunning experiments
             rel_path = os.path.join(self.test_path,expt_name)
-=======
-            expt_name = '_'.join([f"{k}_{v}" for k,v in self.param_dict_change_list[i].items()]) 
-            rel_path  = '_'.join([EXPT_REL_PATH,expt_name])
->>>>>>> 61fbcd13
             expt_path = os.path.join(self.dir_manager,rel_path)
 
             # create perturbation experiment
@@ -258,7 +235,6 @@
             if os.path.exists(expt_path):
                 print("-- not creating ", expt_path, " - already exists!")
             else:
-<<<<<<< HEAD
                 if tag_model == 'cice':
                     if turningangle:
                         skip = self.ice_in_ctrl[cice_group]['cosw'] == cosw and self.ice_in_ctrl[cice_group]['sinw'] == sinw
@@ -279,14 +255,6 @@
 
             # Update `ice_in` or `MOM_override`
             if tag_model == 'mom6':
-=======
-                print(f'clone template - payu clone!','\n')
-                # payu clone -B master -b ctrl test/1deg_jra55_ryf test/1deg_jra55_ryf_test
-                command = f'payu clone -B {BRANCH_NAME_BASE} -b {BRANCH_PERTURB} {self.template_path} {expt_path}'
-                # automatically leave a commit with expt uuid
-                test = subprocess.run(command, shell=True, check=True, capture_output=True, text=True)
-    
->>>>>>> 61fbcd13
                 # apply changes and write them to `MOM_override`
                 MOM6_or_parser = self._parser_mom6_input(os.path.join(expt_path, "MOM_override"))  # parse MOM_override
                 MOM6_or_parser.param_dict, MOM6_or_parser.commt_dict = update_MOM6_params_override(self.param_dict_change_list[i],self.commt_dict_change)  # update the tunning parameters, values and associated comments
